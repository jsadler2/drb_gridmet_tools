--- conflicted
+++ resolved
@@ -31,13 +31,8 @@
     :param str/list var_short: data variable short name or list of data variable short names. Must be one of the following: ['tmmx', 'tmmn', 'pr', 'srad', 'vs', 'rmax', 'rmin', 'sph']
     :param str start_date: Start date of data collection yyyy-mm-dd
     :param str end_date: End date of data collection yyyy-mm-dd
-<<<<<<< HEAD
     :param gdf.total_bounds polygon_as_bbox: total bounds of a geodataframe. Ex: geodataframe.total_bounds. If not known, None
     :param str lon_min: bbox of aoi longitude min. None if polygon_bbox is given (i.e. polygon_bbox != None)
-=======
-    :param gdf.total_bounds polygon_bbox: total bounds of a geodataframe. Ex: geodataframe.total_bounds. If not known, None
-    :param str lon_min: bbox of aoi longitude min. Not used if polygon_bbox is given (i.e. polygon_bbox != None)
->>>>>>> 756fcb6c
     :param str lat_min: bbox of aoi latitude min. None if polygon_bbox is given (i.e. polygon_bbox != None)
     :param str lon_max: bbox of aoi longitude max. None if polygon_bbox is given (i.e. polygon_bbox != None)
     :param str lat_max: bbox of aoi latitude max. None if polygon_bbox is given (i.e. polygon_bbox != None)
