# Libraries
import pickle
import time
import geopandas as gpd
import geopandas.geodataframe
import grd2shp_xagg
import xagg as xa
import xarray as xr
import os
import datetime

# Function definitions
def get_gridmet_datasets(variable, start_date, end_date, polygon_for_bbox = None, lon_min = None, lat_min = None, lon_max = None, lat_max = None):

    """
    :param str/list variable: data variable short name or list of data variable short names. Must be one of the following: ['tmmx', 'tmmn', 'pr', 'srad', 'vs', 'rmax', 'rmin', 'sph']
    :param str start_date: Start date of data collection yyyy-mm-dd
    :param str end_date: End date of data collection yyyy-mm-dd
    :param gdf.total_bounds polygon_for_bbox: total bounds of a geodataframe. Ex: geodataframe.total_bounds. If not known, None
    :param str lon_min: bbox of aoi longitude min. None if polygon_for_bbox is given (i.e. polygon_bbox != None)
    :param str lat_min: bbox of aoi latitude min. None if polygon_for_bbox is given (i.e. polygon_bbox != None)
    :param str lon_max: bbox of aoi longitude max. None if polygon_for_bbox is given (i.e. polygon_bbox != None)
    :param str lat_max: bbox of aoi latitude max. None if polygon_for_bbox is given (i.e. polygon_bbox != None)
    :return: dictionary of xarray stored by variable name
    """

    ## check/define bounds for data slicing
    if polygon_for_bbox is not None:
        if isinstance(polygon_for_bbox, geopandas.geodataframe.GeoDataFrame):
            print('polygon is geodataframe')
            print(polygon_for_bbox.total_bounds)
            pass
        elif os.path.isfile(polygon_for_bbox):
            print('polygon is path to shapefile')
            polygon_for_bbox = gpd.read_file(polygon_for_bbox)
            print(polygon_for_bbox.total_bounds)
        else:
             raise TypeError('polygon_for_bbox should str path to shapefile or geodataframe')

        if polygon_for_bbox.crs != 'EPSG:4326':
            polygon_for_bbox = polygon_for_bbox.to_crs('EPSG:4326')
            print('geodataframe crs changed to EPSG:4326')

<<<<<<< HEAD
        lon_min, lat_min, lon_max, lat_max = polygon_for_bbox.total_bounds
    else:
        pass

=======
        lon_min, lat_min, lon_max, lat_max = polygon_as_bbox.total_bounds
>>>>>>> d02dcf90
    ## if only 1 var (short) is provided, change to list
    if not isinstance(variable, list):
        variable = [variable]

    ## Initiate list of empty datasets
    xarray_dict = dict()

    ## Loop through variables and pull data + place in dict
    for var in variable:
        ## Pulling data
        # source: http://thredds.northwestknowledge.net:8080/thredds/reacch_climate_MET_aggregated_catalog.html
        url = f'http://thredds.northwestknowledge.net:8080/thredds/dodsC/agg_met_{var}_1979_CurrentYear_CONUS.nc'
        # call data from url
        start = time.perf_counter()
        ds = xr.open_dataset(url + '#fillmismatch')

        ## Subset to timeframe and bbox of interest:
        ds_subset = ds.sel(day = slice(start_date, end_date),
                           lon = slice(lon_min, lon_max),
                           lat = slice(lat_max, lat_min))
        end = time.perf_counter()
        print(f'finish in {round(end - start, 2)} seconds')

        # Append to dict of xr.datasets
        xarray_dict[var] = ds_subset

    return xarray_dict


def create_weightmap(xarray_dict, polygon, output_data_folder, weightmap_var = None):

    """
    :param geodataframe polygon: geodataframe polygon or multipolygon
    :param dict xarray_dict: dictionary of gridmet data. the output of get_gridmet_datasets()
    :param str output_data_folder: path to folder for function output
    :param str weightmap_var: variable used to make weightfile + naming of output e.i. weightmap_var = 'tmin'. If none, first variable of dict keys will be used.
    :return: output path to weightmap pickle file
    """
    if isinstance(polygon, geopandas.geodataframe.GeoDataFrame):
        print('polygon is geodataframe')
        pass
    elif os.path.isfile(polygon):
        print('polygon is path to shapefile')
        polygon = gpd.read_file(polygon)
    else:
        raise TypeError('polygon should str path to shapefile or geodataframe')

    ## Name output weightmap_file
    if weightmap_var is None:
        # If non var given
        weightmap_file = os.path.join(output_data_folder, 'grd2shp_weights.pickle')
        weightmap_var = list(xarray_dict.keys())[0]
        print(weightmap_file, weightmap_var)
    else:
        weightmap_file = os.path.join(output_data_folder, f'grd2shp_weights_{weightmap_var}.pickle')
        print(weightmap_file)

    ## Produce weightmap
    start = time.perf_counter()
    weightmap = xa.pixel_overlaps(xarray_dict[weightmap_var], polygon)
    end = time.perf_counter()
    print(f'finished agg in {round(end - start, 2)} second(s)')

    with open(weightmap_file, 'wb') as file:
        pickle.dump(weightmap, file)

    return weightmap_file


def g2shp_regridding(xarray_dict, polygon, weightmap_file, output_data_folder, g2s_file_prefix, g2s_time_var = 'day', g2s_lat_var = 'lat', g2s_lon_var = 'lon'):

    """
    :param dict xarray_dict: dictionary of gridmet data. the output of get_gridmet_datasets()
    :paran str weightmap_file: path to weight file for redridding
    :param str output_data_folder: path to folder for function output
    :param str weightmap_var: if len(xarray_dict) selected
    :param str g2s_time_var: time variable for g2shp initialization (i.e.g2s_time_var = 'day')
    :param str g2s_lat_var: latitude variable for g2shp initialization (i.e.g2s_time_var = 'lat')
    :param str g2s_lon_var: time variable for g2shp initialization (i.e.g2s_time_var = 'lon')
    :return:
    """

    ## params for g2s.initialise()
    # grab long name of data vars from dict and place in list
    vars_long_list = [list(xarray_dict[key])[0] for key in xarray_dict]
    # List of short names of data vars from dict keys
    vars_short_list = list(xarray_dict.keys())
    # Lsit of xarray.datasets
    vars_grd_list = list(xarray_dict.values())

    print(vars_long_list)
    print(vars_short_list)
    print(vars_grd_list)

    ## initialize Grd2ShpXagg()
    g2s = grd2shp_xagg.Grd2ShpXagg()
    g2s.initialize(
        grd = vars_grd_list,
        shp= polygon,
        wght_file= weightmap_file,
        time_var = g2s_time_var,
        lat_var = g2s_lat_var,
        lon_var = g2s_lon_var,
        var = vars_long_list,
        var_output = vars_short_list,
        ctype=0,
    )

    # Regridding
    start = time.perf_counter()
    g2s.run_weights()
    end = time.perf_counter()
    print('finished agg in {} second(s)'.format(round(end - start, 2)))
    print(g2s)

    ## output
    g2s.write_gm_file(opath=output_data_folder, prefix=g2s_file_prefix)

    ## Print location of output
    todays_date = str(datetime.datetime.now().strftime("%Y_%m_%d"))
    file_name = g2s_file_prefix + "climate_" + todays_date + ".nc"
    print('netcdf4 file path: ' + os.path.join(output_data_folder, file_name))

    return g2s

# Variables and run functions
if __name__ =='__main__':

    ## Variable definitions
    ### official list of variables needed for drb-inland-salinity model
    data_vars_shrt_all = ['tmmx', 'tmmn', 'pr', 'srad', 'vs','rmax','rmin','sph']
    ### drb catchment polygons
    gdf_nhru02_path = './data/drb_prms_basins_fixed_from_nhru02/drb_prms_basins_fixed_from_nhru02.shp'
    gdf = gpd.read_file(gdf_nhru02_path)
    ### date range
    start_date = '1979-01-01'
    end_date = '1985-01-01'
    ### lat lon
    lon_min, lat_min, lon_max, lat_max = gdf.total_bounds
    ### output folder
    output_path = './data/'
    ### subset for testing
    subset = {key: xarray_dict[key] for key in ['tmmx', 'pr']}


    xarray_dict = get_gridmet_datasets(variable = data_vars_shrt_all,
                                       start_date= start_date, end_date = end_date,
                                       polygon_for_bbox = gdf)

    create_weightmap(xarray_dict = xarray_dict,
                     polygon=gdf,
                     output_data_folder = output_path,
                     weightmap_var = 'tmmx')


    g2shp_regridding(xarray_dict= subset,
                     polygon=gdf,
                     weightmap_file= './data/grd2shp_weights_tmmx.pickle',
                     g2s_file_prefix='t_',
                     output_data_folder= output_path)

######### Plot ##########

## subset of dict for testing

## Viewing output
#xr_mapped = xr.open_dataset('./data/all_climate_2022_01_25.nc', decode_times=False)
#gdf["tmmn"] = xr_mapped["tmmn"][:,0]
# gdf.plot(column = 'tmmn', legend = True)
# xr_mapped.isel(geomid=3).tmmn.plot()<|MERGE_RESOLUTION|>--- conflicted
+++ resolved
@@ -41,14 +41,8 @@
             polygon_for_bbox = polygon_for_bbox.to_crs('EPSG:4326')
             print('geodataframe crs changed to EPSG:4326')
 
-<<<<<<< HEAD
-        lon_min, lat_min, lon_max, lat_max = polygon_for_bbox.total_bounds
-    else:
-        pass
-
-=======
         lon_min, lat_min, lon_max, lat_max = polygon_as_bbox.total_bounds
->>>>>>> d02dcf90
+
     ## if only 1 var (short) is provided, change to list
     if not isinstance(variable, list):
         variable = [variable]
